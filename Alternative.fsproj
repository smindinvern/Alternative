<Project Sdk="Microsoft.NET.Sdk">

  <Import Project="fsharp-libs.targets" />
  
  <PropertyGroup>
    <TargetFramework>netstandard2.0</TargetFramework>
<<<<<<< HEAD
    <Version>0.2.0</Version>
=======
    <Version>0.1.1</Version>
>>>>>>> 0b567a20
  </PropertyGroup>

  <!-- AssemblyInfo properties -->
  <PropertyGroup>
    <Description>Alternative monad implementing choice with the possibility of failure.</Description>
  </PropertyGroup>

  <!-- NuGet metadata properties -->
  <PropertyGroup>
    <Authors>Nickolas Lloyd</Authors>
    <PackageLicenseExpression>BSD-3-Clause</PackageLicenseExpression>
    <PackageId>smindinvern.Alternative</PackageId>
    <RepositoryUrl>https://github.com/smindinvern/Alternative</RepositoryUrl>
    <PackageProjectUrl>https://github.com/smindinvern/Alternative</PackageProjectUrl>
  </PropertyGroup>

  <ItemGroup>
    <Compile Include="Alternative.fs" />
  </ItemGroup>

  <ItemGroup>
    <PackageReference Update="FSharp.Core" Version="4.3.4" />
<<<<<<< HEAD
    <PackageReference Include="smindinvern.State" Version="[1.0.1,2.0)" />
=======
    <PackageReference Include="smindinvern.State" Version="1.1.1" />
>>>>>>> 0b567a20
    <PackageReference Include="smindinvern.Utils" Version="1.0.1" />
  </ItemGroup>

</Project><|MERGE_RESOLUTION|>--- conflicted
+++ resolved
@@ -4,11 +4,7 @@
   
   <PropertyGroup>
     <TargetFramework>netstandard2.0</TargetFramework>
-<<<<<<< HEAD
     <Version>0.2.0</Version>
-=======
-    <Version>0.1.1</Version>
->>>>>>> 0b567a20
   </PropertyGroup>
 
   <!-- AssemblyInfo properties -->
@@ -31,11 +27,7 @@
 
   <ItemGroup>
     <PackageReference Update="FSharp.Core" Version="4.3.4" />
-<<<<<<< HEAD
-    <PackageReference Include="smindinvern.State" Version="[1.0.1,2.0)" />
-=======
     <PackageReference Include="smindinvern.State" Version="1.1.1" />
->>>>>>> 0b567a20
     <PackageReference Include="smindinvern.Utils" Version="1.0.1" />
   </ItemGroup>
 
